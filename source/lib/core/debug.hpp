--- conflicted
+++ resolved
@@ -222,13 +222,8 @@
 //--------------------------------------------------------------------------------------//
 
 #define OMNITRACE_CONDITIONAL_PRINT_COLOR(COLOR, COND, ...)                              \
-<<<<<<< HEAD
-    if((COND) && ::omnitrace::config::get_debug_tid() &&                                 \
-       ::omnitrace::config::get_debug_pid())                                             \
-=======
-    if(OMNITRACE_UNLIKELY((COND) && ::omnitrace::config::get_debug_tid() &&              \
-                          ::omnitrace::config::get_debug_pid()))                         \
->>>>>>> 693f753a
+    if(OMNITRACE_UNLIKELY((COND) && ::omnitrace::config::get_debug_tid() &&              \
+                          ::omnitrace::config::get_debug_pid()))                         \
     {                                                                                    \
         ::omnitrace::debug::flush();                                                     \
         ::omnitrace::debug::lock _debug_lk{};                                            \
@@ -241,13 +236,8 @@
     }
 
 #define OMNITRACE_CONDITIONAL_PRINT_COLOR_F(COLOR, COND, ...)                            \
-<<<<<<< HEAD
-    if((COND) && ::omnitrace::config::get_debug_tid() &&                                 \
-       ::omnitrace::config::get_debug_pid())                                             \
-=======
-    if(OMNITRACE_UNLIKELY((COND) && ::omnitrace::config::get_debug_tid() &&              \
-                          ::omnitrace::config::get_debug_pid()))                         \
->>>>>>> 693f753a
+    if(OMNITRACE_UNLIKELY((COND) && ::omnitrace::config::get_debug_tid() &&              \
+                          ::omnitrace::config::get_debug_pid()))                         \
     {                                                                                    \
         ::omnitrace::debug::flush();                                                     \
         ::omnitrace::debug::lock _debug_lk{};                                            \
